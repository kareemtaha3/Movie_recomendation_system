--- conflicted
+++ resolved
@@ -26,7 +26,6 @@
       - data/processed/movies_processed.csv
       - data/processed/ratings_processed.csv
     outs:
-<<<<<<< HEAD
       - models/neuro_fuzzy_model
       - metrics/evaluation_metrics.yaml
     metrics:
@@ -36,30 +35,6 @@
       - figures/error_distribution.png
       - figures/recommendation_metrics.png
       - figures/confusion_matrix.png
-=======
-      - data/merged/movies_metadata_merged.csv:
-          cache: true
-          persist: true
-    
-  prepare_final_data:
-    cmd: python pipelines/prepare_final_data.py
-    deps:
-      - data/merged/final_user_data.parquet
-      - data/merged/movies_metadata_merged.csv
-      - pipelines/prepare_final_data.py
-    outs:
-      - data/interim/final_merged_data.parquet:
-          cache: true
-          persist: true
-
-  # prepare_data:
-  #   cmd: python -m src.movie_recommender.data.prepare_data
-  #   deps:
-  #     - data/raw
-  #     - src/movie_recommender/data/prepare_data.py
-  #   outs:
-  #     - data/processed
->>>>>>> eb6a70fe
 
   train_embedding_neuro_fuzzy:
     cmd: python pipelines/train_embedding_neuro_fuzzy_pipeline.py --config configs/embedding_model_params.yaml
@@ -100,4 +75,51 @@
       - figures/embedding_error_distribution.png
       - figures/embedding_evaluation_metrics.png
       - figures/embedding_confusion_matrix.png
-      - figures/embedding_roc_curve.png+      - figures/embedding_roc_curve.png
+      - data/merged/movies_metadata_merged.csv:
+          cache: true
+          persist: true
+    
+  prepare_final_data:
+    cmd: python pipelines/prepare_final_data.py
+    deps:
+      - data/merged/final_user_data.parquet
+      - data/merged/movies_metadata_merged.csv
+      - pipelines/prepare_final_data.py
+    outs:
+      - data/interim/final_merged_data.parquet:
+          cache: true
+          persist: true
+
+  # prepare_data:
+  #   cmd: python -m src.movie_recommender.data.prepare_data
+  #   deps:
+  #     - data/raw
+  #     - src/movie_recommender/data/prepare_data.py
+  #   outs:
+  #     - data/processed
+
+  # train_model:
+  #   cmd: python -m src.movie_recommender.models.train_model
+  #   deps:
+  #     - data/processed
+  #     - src/movie_recommender/models/train_model.py
+  #   params:
+  #     - configs/model_params.yaml
+  #   outs:
+  #     - artifacts/models
+  #   metrics:
+  #     - artifacts/metrics/metrics.json: # Model performance metrics
+  #         cache: false
+
+  # evaluate_model:
+  #   cmd: python -m src.movie_recommender.models.evaluate_model
+  #   deps:
+  #     - data/processed
+  #     - artifacts/models
+  #     - src/movie_recommender/models/evaluate_model.py
+  #   metrics:
+  #     - artifacts/metrics/evaluation.json: # Evaluation metrics
+  #         cache: false
+  #   plots:
+  #     - artifacts/figures/performance_plot.png